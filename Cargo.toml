[package]
name          = "qsv"
version       = "0.59.0"                                                                       #:version
authors       = ["Joel Natividad <joel@datHere.com>"]
description   = "A high performance CSV data-wrangling toolkit."
documentation = "https://github.com/jqnatividad/qsv#qsv-ultra-fast-csv-data-wrangling-toolkit"
homepage      = "https://github.com/jqnatividad/qsv#qsv-ultra-fast-csv-data-wrangling-toolkit"
repository    = "https://github.com/jqnatividad/qsv"
readme        = "README.md"
keywords      = ["csv", "geocode", "data-engineering", "etl", "opendata"]
categories    = ["command-line-utilities", "parser-implementations"]
license       = "MIT OR Unlicense"
autotests     = false
edition       = "2021"
rust-version  = "1.62.1"
autobins      = false
include       = ["src/**/*", "LICENSE-MIT", "README.md", "CHANGELOG.md"]

[[bin]]
name              = "qsv"
test              = true
bench             = false
doctest           = false
path              = "src/main.rs"
required-features = ["full"]

[[bin]]
name              = "qsvlite"
test              = true
bench             = false
doctest           = false
path              = "src/mainlite.rs"
required-features = ["lite"]

[[bin]]
name              = "qsvdp"
test              = true
bench             = false
doctest           = false
path              = "src/maindp.rs"
required-features = ["datapusher_plus"]

[[test]]
name = "tests"
path = "tests/tests.rs"

[profile.release]
codegen-units = 1
debug         = false
lto           = true
opt-level     = 3
strip         = true

[profile.release-nightly]
inherits      = "release"
panic         = "abort"
codegen-units = 1
debug         = false
lto           = true
opt-level     = 3
strip         = true

[profile.test]
opt-level = 3

[dependencies]
ahash = "0.7"
anyhow = "1.0"
byteorder = "1.4"
cached = { version = "0.37", default-features = false, features = [
    "proc_macro",
    "redis_store",
], optional = true }
calamine = { version = "0.18", features = ["dates"] }
censor = { version = "0.2", optional = true }
console = { version = "0.15", optional = true }
crossbeam-channel = "0.5"
csv = "1.1"
csv-core = "0.1"
csv-index = "0.1"
docopt = "1"
dynfmt = { version = "0.1", default-features = false, features = [
    "curly",
], optional = true }
eudex = { version = "0.1", optional = true }
ext-sort = { version = "0.1", features = ["memory-limit"] }
filetime = "0.2"
flexi_logger = { version = "0.22", features = [
    "compress",
], default-features = false }
governor = { version = "0.4", optional = true }
grex = { version = "1.3", default-features = false }
<<<<<<< HEAD
=======
indexmap = { version = "1.9", features = ["serde-1"] }
>>>>>>> 625d6053
indicatif = "0.16"
itertools = "0.10"
itoa = "1"
jsonschema = { version = "0.16", features = [
    "resolve-file",
    "resolve-http",
], default-features = false }
jsonxf = { version = "1", optional = true }
jql = { version = "4.0", default-features = false, optional = true }
log = "0.4"
mimalloc = { version = "0.1", default-features = false, optional = true }
mlua = { version = "0.8", features = ["lua54", "vendored"], optional = true }
once_cell = { version = "1.12", features = ["parking_lot"] }
pyo3 = { version = "0.16", features = [
    "abi3",
    "abi3-py38",
    "auto-initialize",
], optional = true }
qsv-dateparser = "0.4"
qsv-stats = "0.3"
qsv_currency = { version = "0.5", optional = true }
qsv-sniffer = { version = "0.5", features = ["runtime-dispatch-simd"] }
rand = "0.8"
rayon = "1.5"
redis = { version = "0.21", default-features = false, features = [
    "r2d2",
], optional = true }
regex = "1"
reqwest = { version = "0.11", features = [
    "blocking",
    "brotli",
    "cookies",
    "deflate",
    "gzip",
    "rustls-tls",
], default-features = false }
reverse_geocoder = { version = "3", optional = true }
ryu = "1"
self_update = { version = "0.30", features = [
    "archive-zip",
    "compression-zip-deflate",
    "rustls",
], default-features = false }
serde = { version = "1", features = ["derive"] }
serde_json = { version = "1.0", features = ["preserve_order"] }
strsim = { version = "0.10", optional = true }
sysinfo = "0.24"
tabwriter = "1.2"
test-data-generation = { version = "0.3", optional = true }
thousands = "0.2"
threadpool = "1.8"
titlecase = { version = "2", optional = true }
uuid = { version = "1", features = ["v4"] }
url = { version = "2.2", optional = true }
vader_sentiment = { version = "0.1", optional = true }
whatlang = { version = "0.16", optional = true }

[dev-dependencies]
actix-governor = "0.3"
actix-web = { version = "4.1", default-features = false, features = [
    "compress-brotli",
    "compress-gzip",
] }
assert-json-diff = "2.0"
newline-converter = "0.2"
quickcheck = { version = "1", default-features = false }
serial_test = "0.8"

[patch.crates-io]
calamine     = { git = "https://github.com/jqnatividad/calamine", branch = "master" }
csv          = { git = "https://github.com/jqnatividad/rust-csv", branch = "perf-tweaks" }
csv-core     = { git = "https://github.com/jqnatividad/rust-csv", branch = "perf-tweaks" }
csv-index    = { git = "https://github.com/jqnatividad/rust-csv", branch = "perf-tweaks" }
docopt       = { git = "https://github.com/jqnatividad/docopt.rs", branch = "perf-clippy-2021" }
ext-sort     = { git = "https://github.com/jqnatividad/ext-sort-rs", branch = "master" }
jsonschema   = { git = "https://github.com/jqnatividad/jsonschema-rs", branch = "master" }
grex         = { git = "https://github.com/jqnatividad/grex", rev = "45af84167b8bd6d38c9e36ada7fe677bebe8886f" }
redis        = { git = "https://github.com/redis-rs/redis-rs", rev = "3c91ce2ecda1933bd183113f1eda32dbb79acadc" }
publicsuffix = { git = "https://github.com/jqnatividad/publicsuffix", branch = "bump-hashbrown" }

[features]
default = ["mimalloc"]
all_full = ["full", "apply", "fetch", "foreach", "generate", "lua", "python"]
apply = [
    "cached",
    "censor",
    "dynfmt",
    "eudex",
    "qsv_currency",
    "reverse_geocoder",
    "strsim",
    "titlecase",
    "vader_sentiment",
    "whatlang",
]
fetch = [
    "cached",
    "console",
    "dynfmt",
    "governor",
    "jql",
    "jsonxf",
    "redis",
    "url",
]
foreach = []
generate = ["test-data-generation"]
lua = ["mlua"]
python = ["pyo3"]
lite = []
datapusher_plus = []
full = []
nightly = [
    "regex/unstable",
    "rand/nightly",
    "rand/simd_support",
    "pyo3/nightly",
]<|MERGE_RESOLUTION|>--- conflicted
+++ resolved
@@ -90,10 +90,6 @@
 ], default-features = false }
 governor = { version = "0.4", optional = true }
 grex = { version = "1.3", default-features = false }
-<<<<<<< HEAD
-=======
-indexmap = { version = "1.9", features = ["serde-1"] }
->>>>>>> 625d6053
 indicatif = "0.16"
 itertools = "0.10"
 itoa = "1"
