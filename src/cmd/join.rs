use std::collections::hash_map::{Entry, HashMap};
use std::fmt;
use std::io;
use std::iter::repeat;
use std::str;

use byteorder::{BigEndian, WriteBytesExt};

use crate::config::{Config, Delimiter, SeekRead};
use crate::index::Indexed;
use crate::select::{SelectColumns, Selection};
use crate::serde::Deserialize;
use crate::util;
use crate::CliResult;

static USAGE: &str = "
Joins two sets of CSV data on the specified columns.

The default join operation is an 'inner' join. This corresponds to the
intersection of rows on the keys specified.

Joins are always done by ignoring leading and trailing whitespace. By default,
joins are done case sensitively, but this can be disabled with the --no-case
flag.

The columns arguments specify the columns to join for each input. Columns can
be referenced by name or index, starting at 1. Specify multiple columns by
separating them with a comma. Specify a range of columns with `-`. Both
columns1 and columns2 must specify exactly the same number of columns.
(See 'qsv select --help' for the full syntax.)

Usage:
    qsv join [options] <columns1> <input1> <columns2> <input2>
    qsv join --help

input parameters:
    For <input1> and <input2>, specifying `-` indicates reading from stdin.
    e.g. 'qsv frequency -s Agency nyc311.csv | qsv join value - id nycagencyinfo.csv'

join options:
    --no-case              When set, joins are done case insensitively.
    --left                 Do a 'left outer' join. This returns all rows in
                           first CSV data set, including rows with no
                           corresponding row in the second data set. When no
                           corresponding row exists, it is padded out with
                           empty fields.
    --left-anti            Do a 'left anti' join. This returns all rows in
                           first CSV data set that has no match with the 
                           second data set.
    --left-semi            Do a 'left semi' join. This returns all rows in
                           first CSV data set that has a match with the 
                           second data set.
    --right                Do a 'right outer' join. This returns all rows in
                           second CSV data set, including rows with no
                           corresponding row in the first data set. When no
                           corresponding row exists, it is padded out with
                           empty fields. (This is the reverse of 'outer left'.)
    --full                 Do a 'full outer' join. This returns all rows in
                           both data sets with matching records joined. If
                           there is no match, the missing side will be padded
                           out with empty fields. (This is the combination of
                           'outer left' and 'outer right'.)
    --cross                USE WITH CAUTION.
                           This returns the cartesian product of the CSV
                           data sets given. The number of rows return is
                           equal to N * M, where N and M correspond to the
                           number of rows in the given data sets, respectively.
    --merge                When set, only one column will be kept.
    --nulls                When set, joins will work on empty fields.
                           Otherwise, empty fields are completely ignored.
                           (In fact, any row that has an empty field in the
                           key specified is ignored.)

Common options:
    -h, --help             Display this message
    -o, --output <file>    Write output to <file> instead of stdout.
    -n, --no-headers       When set, the first row will not be interpreted
                           as headers. (i.e., They are not searched, analyzed,
                           sliced, etc.)
    -d, --delimiter <arg>  The field delimiter for reading CSV data.
                           Must be a single character. (default: ,)
";

type ByteString = Vec<u8>;

#[derive(Deserialize)]
struct Args {
    arg_columns1: SelectColumns,
    arg_input1: String,
    arg_columns2: SelectColumns,
    arg_input2: String,
    flag_left: bool,
    flag_left_anti: bool,
    flag_left_semi: bool,
    flag_right: bool,
    flag_full: bool,
    flag_cross: bool,
    flag_merge: bool,
    flag_output: Option<String>,
    flag_no_headers: bool,
    flag_no_case: bool,
    flag_nulls: bool,
    flag_delimiter: Option<Delimiter>,
}

pub fn run(argv: &[&str]) -> CliResult<()> {
    let args: Args = util::get_args(USAGE, argv)?;
    let mut state = args.new_io_state()?;
    match (
        args.flag_left,
        args.flag_left_anti,
        args.flag_left_semi,
        args.flag_right,
        args.flag_full,
        args.flag_cross,
    ) {
        (true, false, false, false, false, false) => {
            state.write_headers()?;
            state.outer_join(false)
        }
        (false, true, false, false, false, false) => {
            state.write_headers1()?;
            state.left_join(true)
        }
        (false, false, true, false, false, false) => {
            state.write_headers1()?;
            state.left_join(false)
        }
        (false, false, false, true, false, false) => {
            state.write_headers()?;
            state.outer_join(true)
        }
        (false, false, false, false, true, false) => {
            state.write_headers()?;
            state.full_outer_join()
        }
        (false, false, false, false, false, true) => {
            state.write_headers()?;
            state.cross_join()
        }
        (false, false, false, false, false, false) => {
            state.write_headers()?;
            state.inner_join()
        }
        _ => fail!("Please pick exactly one join operation."),
    }
}

struct IoState<R, W: io::Write> {
    wtr: csv::Writer<W>,
    rdr1: csv::Reader<R>,
    sel1: Selection,
    rdr2: csv::Reader<R>,
    sel2: Selection,
    wsel2: Option<Selection>,  // for filtering. TODO should I normalize it
    no_headers: bool,
    casei: bool,
    nulls: bool,
}

impl<R: io::Read + io::Seek, W: io::Write> IoState<R, W> {
    fn write_headers(&mut self) -> CliResult<()> {
        if !self.no_headers {
            let mut headers = self.rdr1.byte_headers()?.clone();
            match self.wsel2 {
                None => headers.extend(self.rdr2.byte_headers()?.iter()),
                Some(ref sel) => headers.extend(sel.select(self.rdr2.byte_headers()?)),
            }
            self.wtr.write_record(&headers)?;
        }
        Ok(())
    }

    fn write_headers1(&mut self) -> CliResult<()> {
        if !self.no_headers {
            let headers = self.rdr1.byte_headers()?;
            self.wtr.write_record(&*headers)?;
        }
        Ok(())
    }

    fn inner_join(mut self) -> CliResult<()> {
        let mut scratch = csv::ByteRecord::new();
        let mut validx = ValueIndex::new(self.rdr2, &self.sel2, self.casei, self.nulls)?;
        for row in self.rdr1.byte_records() {
            let row = row?;
            let key = get_row_key(&self.sel1, &row, self.casei);
            match validx.values.get(&key) {
                None => continue,
                Some(rows) => {
                    for &rowi in rows.iter() {
                        validx.idx.seek(rowi as u64)?;

                        validx.idx.read_byte_record(&mut scratch)?;

                        let combined = row.iter().chain(scratch.iter());
                        self.wtr.write_record(combined)?;
                    }
                }
            }
        }
        Ok(())
    }

    fn outer_join(mut self, right: bool) -> CliResult<()> {
        if right {
            ::std::mem::swap(&mut self.rdr1, &mut self.rdr2);
            ::std::mem::swap(&mut self.sel1, &mut self.sel2);
        }

        let mut scratch = csv::ByteRecord::new();
        let (_, pad2) = self.get_padding()?;
        let mut validx = ValueIndex::new(self.rdr2, &self.sel2, self.casei, self.nulls)?;
        for row in self.rdr1.byte_records() {
            let row = row?;
            let key = get_row_key(&self.sel1, &row, self.casei);
            match validx.values.get(&key) {
                None => {
                    if right {
                        self.wtr.write_record(pad2.iter().chain(&row))?;
                    } else {
                        self.wtr.write_record(row.iter().chain(&pad2))?;
                    }
                }
                Some(rows) => {
                    for &rowi in rows.iter() {
                        validx.idx.seek(rowi as u64)?;
                        let row1 = row.iter();
                        validx.idx.read_byte_record(&mut scratch)?;
                        if right {
                            self.wtr.write_record(scratch.iter().chain(row1))?;
                        } else {
                            self.wtr.write_record(row1.chain(&scratch))?;
                        }
                    }
                }
            }
        }
        Ok(())
    }

    fn left_join(mut self, anti: bool) -> CliResult<()> {
        let validx = ValueIndex::new(self.rdr2, &self.sel2, self.casei, self.nulls)?;
        let mut first_row: bool = true;
        for row in self.rdr1.byte_records() {
            let row = row?;
            let key = get_row_key(&self.sel1, &row, self.casei);
            if validx.values.get(&key).is_none() {
                if anti {
                    self.wtr.write_record(&row)?;
                }
            } else if !anti {
                // semi_join
                if !first_row {
                    // since the first row in a left-semi is
                    // the header, even if no-header is on
                    self.wtr.write_record(&row)?;
                } else {
                    first_row = false;
                }
            }
        }
        Ok(())
    }

    fn full_outer_join(mut self) -> CliResult<()> {
        let mut scratch = csv::ByteRecord::new();
        let (pad1, pad2) = self.get_padding()?;
        let mut validx = ValueIndex::new(self.rdr2, &self.sel2, self.casei, self.nulls)?;

        // Keep track of which rows we've written from rdr2.
        let mut rdr2_written: Vec<_> = repeat(false).take(validx.num_rows).collect();
        for row1 in self.rdr1.byte_records() {
            let row1 = row1?;
            let key = get_row_key(&self.sel1, &row1, self.casei);
            match validx.values.get(&key) {
                None => {
                    self.wtr.write_record(row1.iter().chain(&pad2))?;
                }
                Some(rows) => {
                    for &rowi in rows.iter() {
                        rdr2_written[rowi] = true;

                        validx.idx.seek(rowi as u64)?;
                        validx.idx.read_byte_record(&mut scratch)?;

                        match self.wsel2 {
                            Some(ref sel) => self.wtr.write_record(row1.iter().chain(sel.select(&scratch)))?,
                            None => self.wtr.write_record(row1.iter().chain(&scratch))?
                        };
                    }
                }
            }
        }

        // OK, now write any row from rdr2 that didn't get joined with a row
        // from rdr1.
        for (i, &written) in rdr2_written.iter().enumerate() {
            if !written {
                validx.idx.seek(i as u64)?;
                validx.idx.read_byte_record(&mut scratch)?;
                match self.wsel2 {
                    Some(ref sel) => {
                        // if merge, copy csv2 selection to corresponding csv1 columns
                        // TODO optim: put m in global state
                        let m: HashMap<_, _> = self.sel1.iter().zip(self.sel2.iter()).collect();
                        let row1 = (0..pad1.len()).map(|i|
                            match m.get(&i) {
                                Some(j) => &scratch[**j],
                                None => "".as_bytes()
                            });
                        self.wtr.write_record(row1.chain(sel.select(&scratch)))?
                    },
                    None => self.wtr.write_record(pad1.iter().chain(&scratch))?
                }
            }
        }
        Ok(())
    }

    fn cross_join(mut self) -> CliResult<()> {
        let mut pos = csv::Position::new();
        pos.set_byte(0);
        let mut row2 = csv::ByteRecord::new();
        for row1 in self.rdr1.byte_records() {
            let row1 = row1?;
            self.rdr2.seek(pos.clone())?;
            if self.rdr2.has_headers() {
                // Read and skip the header row, since CSV readers disable
                // the header skipping logic after being seeked.
                self.rdr2.read_byte_record(&mut row2)?;
            }
            while self.rdr2.read_byte_record(&mut row2)? {
                self.wtr.write_record(row1.iter().chain(&row2))?;
            }
        }
        Ok(())
    }

    fn get_padding(&mut self) -> CliResult<(csv::ByteRecord, csv::ByteRecord)> {
        let len1 = self.rdr1.byte_headers()?.len();
        let mut len2 = self.rdr2.byte_headers()?.len();
        if let Some(ref sel) = self.wsel2 {
            len2 -= sel.len();
        }
        Ok((
            repeat(b"").take(len1).collect(),
            repeat(b"").take(len2).collect(),
        ))
    }
}

impl Args {
    fn new_io_state(
        &self,
    ) -> CliResult<IoState<Box<dyn SeekRead + 'static>, Box<dyn io::Write + 'static>>> {
        let rconf1 = Config::new(&Some(self.arg_input1.clone()))
            .delimiter(self.flag_delimiter)
            .no_headers(self.flag_no_headers)
            .select(self.arg_columns1.clone());
        let rconf2 = Config::new(&Some(self.arg_input2.clone()))
            .delimiter(self.flag_delimiter)
            .no_headers(self.flag_no_headers)
            .select(self.arg_columns2.clone());

<<<<<<< HEAD
        let mut rdr1 = rconf1.reader_file_stdin()?;
        let mut rdr2 = rconf2.reader_file_stdin()?;
        let (sel1, sel2) = self.get_selections(&rconf1, &mut rdr1, &rconf2, &mut rdr2)?;
        Ok(IoState {
            wtr: Config::new(&self.flag_output).writer()?,
            rdr1,
            sel1,
            rdr2,
            sel2,
=======
        let mut rdr1 = rconf1.reader_file()?;
        let mut rdr2 = rconf2.reader_file()?;
        let (sel1, sel2) = self.get_selections(
            &rconf1, &mut rdr1, &rconf2, &mut rdr2)?;

        let wsel2: Option<Selection> = if self.flag_merge {
            Some(self.arg_columns2.invert().selection(
                rdr2.byte_headers()?,
                !rconf2.no_headers)?)
        } else {
            None
        };

        Ok(IoState {
            wtr: Config::new(&self.flag_output).writer()?,
            rdr1: rdr1,
            sel1: sel1,
            rdr2: rdr2,
            sel2: sel2,
            wsel2: wsel2,
>>>>>>> 643683cd
            no_headers: rconf1.no_headers,
            casei: self.flag_no_case,
            nulls: self.flag_nulls,
        })
    }

    fn get_selections<R: io::Read>(
        &self,
        rconf1: &Config,
        rdr1: &mut csv::Reader<R>,
        rconf2: &Config,
        rdr2: &mut csv::Reader<R>,
    ) -> CliResult<(Selection, Selection)> {
        let headers1 = rdr1.byte_headers()?;
        let headers2 = rdr2.byte_headers()?;
        let select1 = rconf1.selection(&*headers1)?;
        let select2 = rconf2.selection(&*headers2)?;
        if select1.len() != select2.len() {
            return fail!(format!(
                "Column selections must have the same number of columns, \
                 but found column selections with {} and {} columns.",
                select1.len(),
                select2.len()
            ));
        }
        Ok((select1, select2))
    }
}

struct ValueIndex<R> {
    // This maps tuples of values to corresponding rows.
    values: HashMap<Vec<ByteString>, Vec<usize>>,
    idx: Indexed<R, io::Cursor<Vec<u8>>>,
    num_rows: usize,
}

impl<R: io::Read + io::Seek> ValueIndex<R> {
    fn new(
        mut rdr: csv::Reader<R>,
        sel: &Selection,
        casei: bool,
        nulls: bool,
    ) -> CliResult<ValueIndex<R>> {
        let mut val_idx = HashMap::with_capacity(10000);
        let mut row_idx = io::Cursor::new(Vec::with_capacity(8 * 10000));
        let (mut rowi, mut count) = (0usize, 0usize);

        // This logic is kind of tricky. Basically, we want to include
        // the header row in the line index (because that's what csv::index
        // does), but we don't want to include header values in the ValueIndex.
        if !rdr.has_headers() {
            // ... so if there are no headers, we seek to the beginning and
            // index everything.
            let mut pos = csv::Position::new();
            pos.set_byte(0);
            rdr.seek(pos)?;
        } else {
            // ... and if there are headers, we make sure that we've parsed
            // them, and write the offset of the header row to the index.
            rdr.byte_headers()?;
            row_idx.write_u64::<BigEndian>(0)?;
            count += 1;
        }

        let mut row = csv::ByteRecord::new();
        while rdr.read_byte_record(&mut row)? {
            // This is a bit hokey. We're doing this manually instead of using
            // the `csv-index` crate directly so that we can create both
            // indexes in one pass.
            row_idx.write_u64::<BigEndian>(row.position().unwrap().byte())?;

            let fields: Vec<_> = sel.select(&row).map(|v| transform(v, casei)).collect();
            if nulls || !fields.iter().any(|f| f.is_empty()) {
                match val_idx.entry(fields) {
                    Entry::Vacant(v) => {
                        let mut rows = Vec::with_capacity(4);
                        rows.push(rowi);
                        v.insert(rows);
                    }
                    Entry::Occupied(mut v) => {
                        v.get_mut().push(rowi);
                    }
                }
            }
            rowi += 1;
            count += 1;
        }

        row_idx.write_u64::<BigEndian>(count as u64)?;
        let idx = Indexed::open(rdr, io::Cursor::new(row_idx.into_inner()))?;
        Ok(ValueIndex {
            values: val_idx,
            idx,
            num_rows: rowi,
        })
    }
}

impl<R> fmt::Debug for ValueIndex<R> {
    fn fmt(&self, f: &mut fmt::Formatter) -> fmt::Result {
        // Sort the values by order of first appearance.
        let mut kvs = self.values.iter().collect::<Vec<_>>();
        kvs.sort_by(|&(_, v1), &(_, v2)| v1[0].cmp(&v2[0]));
        for (keys, rows) in kvs.into_iter() {
            // This is just for debugging, so assume Unicode for now.
            let keys = keys
                .iter()
                .map(|k| String::from_utf8(k.to_vec()).unwrap())
                .collect::<Vec<_>>();
            writeln!(f, "({}) => {:?}", keys.join(", "), rows)?
        }
        Ok(())
    }
}

fn get_row_key(sel: &Selection, row: &csv::ByteRecord, casei: bool) -> Vec<ByteString> {
    sel.select(row).map(|v| transform(v, casei)).collect()
}

fn transform(bs: &[u8], casei: bool) -> ByteString {
    match str::from_utf8(bs) {
        Err(_) => bs.to_vec(),
        Ok(s) => {
            if !casei {
                s.trim().as_bytes().to_vec()
            } else {
                let norm: String = s
                    .trim()
                    .chars()
                    .map(|c| c.to_lowercase().next().unwrap())
                    .collect();
                norm.into_bytes()
            }
        }
    }
}<|MERGE_RESOLUTION|>--- conflicted
+++ resolved
@@ -363,21 +363,9 @@
             .no_headers(self.flag_no_headers)
             .select(self.arg_columns2.clone());
 
-<<<<<<< HEAD
         let mut rdr1 = rconf1.reader_file_stdin()?;
         let mut rdr2 = rconf2.reader_file_stdin()?;
         let (sel1, sel2) = self.get_selections(&rconf1, &mut rdr1, &rconf2, &mut rdr2)?;
-        Ok(IoState {
-            wtr: Config::new(&self.flag_output).writer()?,
-            rdr1,
-            sel1,
-            rdr2,
-            sel2,
-=======
-        let mut rdr1 = rconf1.reader_file()?;
-        let mut rdr2 = rconf2.reader_file()?;
-        let (sel1, sel2) = self.get_selections(
-            &rconf1, &mut rdr1, &rconf2, &mut rdr2)?;
 
         let wsel2: Option<Selection> = if self.flag_merge {
             Some(self.arg_columns2.invert().selection(
@@ -389,12 +377,11 @@
 
         Ok(IoState {
             wtr: Config::new(&self.flag_output).writer()?,
-            rdr1: rdr1,
-            sel1: sel1,
-            rdr2: rdr2,
-            sel2: sel2,
-            wsel2: wsel2,
->>>>>>> 643683cd
+            rdr1,
+            sel1,
+            rdr2,
+            sel2,
+            wsel2,
             no_headers: rconf1.no_headers,
             casei: self.flag_no_case,
             nulls: self.flag_nulls,
