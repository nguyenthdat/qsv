--- conflicted
+++ resolved
@@ -1,22 +1,14 @@
 use crate::cmd::stats::FieldType;
 use crate::config::{Config, Delimiter};
+use crate::select::{SelectColumns};
 use crate::util;
 use crate::CliError;
 use crate::CliResult;
-<<<<<<< HEAD
-use crate::select::{SelectColumns};
-use crate::cmd::stats::{FieldType};
 use anyhow::{anyhow, Result};
-=======
->>>>>>> 6c04a182
 use csv::ByteRecord;
 use log::{debug, info, warn, error};
 use serde::Deserialize;
-<<<<<<< HEAD
 use serde_json::{Map, Value, json, value::Number};
-=======
-use serde_json::{json, Map, Value};
->>>>>>> 6c04a182
 use stats::Frequencies;
 use std::{fs::File, path::Path, io::Write, ops::Add};
 
@@ -219,11 +211,6 @@
             }
         };
 
-<<<<<<< HEAD
-=======
-    let mut schema_output_file = File::create(input_path.to_owned() + ".schema.json")
-        .expect("unable to create schema output file");
->>>>>>> 6c04a182
 
         debug!("{header_string}: type={col_type}, cardinality={col_cardinality}, optional={}", col_null_count>0);
 
@@ -384,15 +371,7 @@
             }
         };
 
-<<<<<<< HEAD
         debug!("{header_string} has most frequent type of {inferred_type:?}, optional={}", nullable_flags[i]);
-=======
-        let required: bool = *inferred_type != FieldType::TNull
-            && *inferred_type != FieldType::TUnknown
-            && count as u32 >= row_index;
-
-        debug!("{header_string} has most frequent type of {inferred_type:?}, required={required}");
->>>>>>> 6c04a182
 
         // use list since optional columns get appended a "null" type
         let mut type_list: Vec<Value> = Vec::new();
@@ -420,13 +399,8 @@
         }
 
         // "null" type denotes optinal value
-<<<<<<< HEAD
         // to be compatible with "validate" command, has to come after the real type, and only once
         if nullable_flags[i] && !type_list.contains(&Value::String("null".to_string())) { 
-=======
-        // to be compatible with "validate" command, has to come after the real type, and only if type is not already JSON Null
-        if !required && *inferred_type != FieldType::TNull {
->>>>>>> 6c04a182
             type_list.push(Value::String("null".to_string()));
         }
 
@@ -437,27 +411,5 @@
         properties_map.insert(header_string, Value::Object(field_map));
     } // end for loop over all columns
 
-<<<<<<< HEAD
     Ok(properties_map)
-=======
-    // create final JSON object for output
-    let schema = json!({
-        "$schema": "https://json-schema.org/draft-07/schema",
-        "title": format!("JSON Schema for {input_path}"),
-        "description": "Inferred JSON Schema from QSV schema command",
-        "type": "object",
-        "properties": Value::Object(properties_map)
-    });
-
-    let schema_pretty = serde_json::to_string_pretty(&schema).expect("prettify schema json");
-
-    schema_output_file
-        .write_all(schema_pretty.as_bytes())
-        .expect("unable to write schema file");
-
-    // flush error report; file gets closed automagically when out-of-scope
-    schema_output_file.flush().unwrap();
-
-    Ok(())
->>>>>>> 6c04a182
 }