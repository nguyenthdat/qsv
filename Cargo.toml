[package]
<<<<<<< HEAD
name = "qsv"
version = "0.15.0"  #:version
authors = ["Joel Natividad <joel@datHere.com>"]
description = "A high performance CSV command line toolkit forked from xsv."
documentation = "https://github.com/jqnatividad/qsv"
homepage = "https://github.com/jqnatividad/qsv"
repository = "https://github.com/jqnatividad/qsv"
=======
name = "xsv"
version = "0.13.0-yomguithereal10"  #:version
authors = ["Andrew Gallant <jamslam@gmail.com>"]
description = "A high performance CSV command line toolkit."
documentation = "https://burntsushi.net/rustdoc/xsv/"
homepage = "https://github.com/BurntSushi/xsv"
repository = "https://github.com/BurntSushi/xsv"
>>>>>>> f564e0f3
readme = "README.md"
keywords = ["csv", "tsv", "slice", "command"]
license = "Unlicense/MIT"
autotests = false
edition = "2018"

[[bin]]
name = "qsv"
test = false
bench = false
doctest = false

[[test]]
name = "tests"

[profile.release]
lto = "fat"
codegen-units = 1
opt-level = 3
debug = true

[profile.test]
opt-level = 3

[dependencies]
mimalloc = { version = "0.1.26", default-features = false }
byteorder = "1.4"
crossbeam-channel = "0.5"
csv = "1.1"
csv-index = "0.1"
docopt = "1"
<<<<<<< HEAD
filetime = "0.2"
num_cpus = "1"
rand = "0.7"
regex = "1"
serde = { version = "1", features = ["derive"] }
streaming-stats = "0.2"
tabwriter = "1.2"
threadpool = "1.8"
dateparser = "0.1.5"

=======
filetime = "0.1"
hlua = "0.4.1"
num_cpus = "1.4"
pyo3 = "0.13.2"
rand = "0.5"
regex = "1"
serde = "1"
serde_derive = "1"
serde_json = "1.0"
streaming-stats = "0.2"
tabwriter = "1"
textwrap = "0.14.0"
threadpool = "1.3"
uuid = { version = "0.8.1", features = ["v4"] }
>>>>>>> f564e0f3

[dev-dependencies]
quickcheck = { version = "0.9", default-features = false }
log = "0.4"<|MERGE_RESOLUTION|>--- conflicted
+++ resolved
@@ -1,5 +1,4 @@
 [package]
-<<<<<<< HEAD
 name = "qsv"
 version = "0.15.0"  #:version
 authors = ["Joel Natividad <joel@datHere.com>"]
@@ -7,15 +6,6 @@
 documentation = "https://github.com/jqnatividad/qsv"
 homepage = "https://github.com/jqnatividad/qsv"
 repository = "https://github.com/jqnatividad/qsv"
-=======
-name = "xsv"
-version = "0.13.0-yomguithereal10"  #:version
-authors = ["Andrew Gallant <jamslam@gmail.com>"]
-description = "A high performance CSV command line toolkit."
-documentation = "https://burntsushi.net/rustdoc/xsv/"
-homepage = "https://github.com/BurntSushi/xsv"
-repository = "https://github.com/BurntSushi/xsv"
->>>>>>> f564e0f3
 readme = "README.md"
 keywords = ["csv", "tsv", "slice", "command"]
 license = "Unlicense/MIT"
@@ -47,33 +37,21 @@
 csv = "1.1"
 csv-index = "0.1"
 docopt = "1"
-<<<<<<< HEAD
 filetime = "0.2"
+hlua = "0.4.1"
 num_cpus = "1"
+pyo3 = "0.13.2"
 rand = "0.7"
 regex = "1"
 serde = { version = "1", features = ["derive"] }
+serde_json = "1.0"
 streaming-stats = "0.2"
 tabwriter = "1.2"
+textwrap = "0.14.0"
 threadpool = "1.8"
 dateparser = "0.1.5"
+uuid = { version = "0.8.1", features = ["v4"] }
 
-=======
-filetime = "0.1"
-hlua = "0.4.1"
-num_cpus = "1.4"
-pyo3 = "0.13.2"
-rand = "0.5"
-regex = "1"
-serde = "1"
-serde_derive = "1"
-serde_json = "1.0"
-streaming-stats = "0.2"
-tabwriter = "1"
-textwrap = "0.14.0"
-threadpool = "1.3"
-uuid = { version = "0.8.1", features = ["v4"] }
->>>>>>> f564e0f3
 
 [dev-dependencies]
 quickcheck = { version = "0.9", default-features = false }
